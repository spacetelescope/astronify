--- conflicted
+++ resolved
@@ -66,7 +66,6 @@
 
         cls.soni_obj = SoniSeries(cls.data)
 
-<<<<<<< HEAD
     data = Table({"time": [0, 1, 2, 3, 4, 5, 6], "flux": [1, 2, 1, 2, 5, 3, np.nan]})
 
     # defaults
@@ -88,34 +87,6 @@
 
     onset_spacing = soni_obj.data["asf_onsets"][1:] - soni_obj.data["asf_onsets"][:-1]
     assert (np.isclose(onset_spacing, soni_obj.note_spacing)).all()
-=======
-    def test_soniseries_initializes(self):
-        SoniSeries(self.data)
-
-    def test_conversion_to_lowercase(self):
-        assert list(self.soni_obj.data.columns)[1] == "flux"
-
-    def test_assert_time_exists(self):
-
-        new_data = Table({"foo": [0, 1, 2, 3, 4, 5, 6],
-                          "Flux": [1, 2, 1, 2, 5, 3, np.nan]})
-    
-        with pytest.raises(AttributeError):
-            SoniSeries(new_data)    
-
-    def test_assert_flux_exists(self):
-        
-        new_data = Table({"time": [0, 1, 2, 3, 4, 5, 6],
-                          "bar": [1, 2, 1, 2, 5, 3, np.nan]})
-        
-        with pytest.raises(AttributeError):
-            SoniSeries(new_data)
->>>>>>> d2d74502
-
-    def test_default_parameters(self):
-        assert self.soni_obj.note_duration == 0.5
-        assert self.soni_obj.note_spacing == 0.01
-        assert self.soni_obj.gain == 0.05
 
     def test_server_class(self):
         assert isinstance(self.soni_obj.server, Server)
